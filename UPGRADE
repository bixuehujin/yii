--- conflicted
+++ resolved
@@ -20,7 +20,6 @@
 
 Upgrading from v1.1.12
 ----------------------
-<<<<<<< HEAD
 - We fixed the calls to beforeFind() for consistency so that beforeFind() now always gets called for every relation
   on eager loading even if the main query does not return a result. This has been the case for all find*()-methods
   already but now also applies for findBySql() and findAllBySql().
@@ -36,10 +35,6 @@
   Need to change that to:
      $alias = $this->owner->getTableAlias(false, false);
      $criteria->condition = $alias.'.myfield = 1';
-
-Upgrading from v1.1.11
-----------------------
-=======
 
 Upgrading from v1.1.11
 ----------------------
@@ -49,7 +44,6 @@
 		$cookies->add(new CHttpCookie($name, $value));		
   to
 		$cookies[$name] = new CHttpCookie($name, $value);
->>>>>>> 2147fae3
 
 Upgrading from v1.1.10
 ----------------------
