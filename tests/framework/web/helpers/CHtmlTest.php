--- conflicted
+++ resolved
@@ -141,7 +141,6 @@
         $this->assertEquals($assertion, CHtml::textArea($name, $value, $htmlOptions));
     }
 
-<<<<<<< HEAD
 	public function providerOpenTag()
 	{
 		return array(
@@ -852,8 +851,6 @@
 		$this->assertTrue(mb_strpos($output, $clientScriptOutput)!==false);
 	}
 
-=======
->>>>>>> 96045907
 }
 
 /* Helper classes */
