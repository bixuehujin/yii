--- conflicted
+++ resolved
@@ -8,15 +8,15 @@
 	public $email;
 
 	public $url;
+
+	public $number;
+
 	public $username;
 	public $address;
-
-	public $number;
 
 	public function rules()
 	{
 		return array(
-<<<<<<< HEAD
 			array('string1', 'length', 'min'=>10, 'tooShort'=>'Too short message.', 'allowEmpty'=>false,
 				'on'=>'CStringValidatorTest'),
 			array('string2', 'length', 'max'=>10, 'tooLong'=>'Too long message.', 'allowEmpty'=>false,
@@ -29,12 +29,9 @@
 			array('url', 'url', 'allowEmpty'=>false, 'on'=>'CUrlValidatorTest'),
 
 			array('number', 'numerical', 'min'=>5, 'max'=>15, 'integerOnly'=>true, 'on'=>'CNumberValidatorTest'),
-=======
-			array('email', 'email', 'allowEmpty' => false, 'on' => 'CEmailValidatorTest'),
-			array('url', 'url', 'allowEmpty' => false, 'on' => 'CUrlValidatorTest'),
+
 			array('username', 'required', 'trim' => false, 'on' => 'CRequiredValidatorTest'),
 			array('address', 'required', 'on' => 'CRequiredValidatorTest'),
->>>>>>> 3c2f5f1f
 		);
 	}
 }