<?php

/**
 * Yii Requirement Checker script
 *
 * This script will check if your system meets the requirements for running
 * Yii-powered Web applications.
 *
 * @author Qiang Xue <qiang.xue@gmail.com>
 * @link http://www.yiiframework.com/
 * @copyright Copyright &copy; 2008-2011 Yii Software LLC
 * @license http://www.yiiframework.com/license/
 * @version $Id$
 * @package system
 * @since 1.0
 */
/**
 * @var array List of requirements (name, required or not, result, used by, memo)
 */
$requirements=array(
	array(
		t('yii','PHP version'),
		true,
		version_compare(PHP_VERSION,"5.1.0",">="),
		'<a href="http://www.yiiframework.com">Yii Framework</a>',
		t('yii','PHP 5.1.0 or higher is required.')),
	array(
		t('yii','$_SERVER variable'),
		true,
		($message=checkServerVar()) === '',
		'<a href="http://www.yiiframework.com">Yii Framework</a>',
		$message),
	array(
		t('yii','Reflection extension'),
		true,
		class_exists('Reflection',false),
		'<a href="http://www.yiiframework.com">Yii Framework</a>',
		''),
	array(
		t('yii','PCRE extension'),
		true,
		extension_loaded("pcre"),
		'<a href="http://www.yiiframework.com">Yii Framework</a>',
		''),
	array(
		t('yii','SPL extension'),
		true,
		extension_loaded("SPL"),
		'<a href="http://www.yiiframework.com">Yii Framework</a>',
		''),
	array(
		t('yii','DOM extension'),
		false,
		class_exists("DOMDocument",false),
		'<a href="http://www.yiiframework.com/doc/api/CHtmlPurifier">CHtmlPurifier</a>, <a href="http://www.yiiframework.com/doc/api/CWsdlGenerator">CWsdlGenerator</a>',
		''),
	array(
		t('yii','PDO extension'),
		false,
		extension_loaded('pdo'),
		t('yii','All <a href="http://www.yiiframework.com/doc/api/#system.db">DB-related classes</a>'),
		''),
	array(
		t('yii','PDO SQLite extension'),
		false,
		extension_loaded('pdo_sqlite'),
		t('yii','All <a href="http://www.yiiframework.com/doc/api/#system.db">DB-related classes</a>'),
		t('yii','This is required if you are using SQLite database.')),
	array(
		t('yii','PDO MySQL extension'),
		false,
		extension_loaded('pdo_mysql'),
		t('yii','All <a href="http://www.yiiframework.com/doc/api/#system.db">DB-related classes</a>'),
		t('yii','This is required if you are using MySQL database.')),
	array(
		t('yii','PDO PostgreSQL extension'),
		false,
		extension_loaded('pdo_pgsql'),
		t('yii','All <a href="http://www.yiiframework.com/doc/api/#system.db">DB-related classes</a>'),
		t('yii','This is required if you are using PostgreSQL database.')),
	array(
<<<<<<< HEAD
		t('yii','PDO MSSQL extension (pdo_dblib)'),
		false,
		extension_loaded('pdo_dblib'),
		t('yii','All <a href="http://www.yiiframework.com/doc/api/#system.db">DB-related classes</a>'),
		t('yii','This is required if you are using MSSQL database.')),
	array(
		t('yii','PDO MSSQL SQLSRV extension (pdo_sqlsrv)'),
		false,
		extension_loaded('pdo_sqlsrv'),
		t('yii','All <a href="http://www.yiiframework.com/doc/api/#system.db">DB-related classes</a>'),
		t('yii','This is required if you are using MSSQL database (with <a href="http://php.net/manual/en/book.sqlsrv.php">SQLSRV</a> <a href="http://sqlsrvphp.codeplex.com/">driver</a>).')),
=======
		t('yii','PDO Oracle extension'),
		false,
		extension_loaded('pdo_oci'),
		t('yii','All <a href="http://www.yiiframework.com/doc/api/#system.db">DB-related classes</a>'),
		t('yii','This is required if you are using Oracle database.')),
>>>>>>> c45143e8
	array(
		t('yii','Memcache extension'),
		false,
		extension_loaded("memcache") || extension_loaded("memcached"),
		'<a href="http://www.yiiframework.com/doc/api/CMemCache">CMemCache</a>',
		extension_loaded("memcached") ? t('yii', 'To use memcached set <a href="http://www.yiiframework.com/doc/api/CMemCache#useMemcached-detail">CMemCache::useMemcached</a> to <code>true</code>.') : ''),
	array(
		t('yii','APC extension'),
		false,
		extension_loaded("apc"),
		'<a href="http://www.yiiframework.com/doc/api/CApcCache">CApcCache</a>',
		''),
	array(
		t('yii','Mcrypt extension'),
		false,
		extension_loaded("mcrypt"),
		'<a href="http://www.yiiframework.com/doc/api/CSecurityManager">CSecurityManager</a>',
		t('yii','This is required by encrypt and decrypt methods.')),
	array(
		t('yii','SOAP extension'),
		false,
		extension_loaded("soap"),
		'<a href="http://www.yiiframework.com/doc/api/CWebService">CWebService</a>, <a href="http://www.yiiframework.com/doc/api/CWebServiceAction">CWebServiceAction</a>',
		''),
	array(
		t('yii','GD extension with<br />FreeType support'),
		false,
		($message=checkGD()) === '',
		//extension_loaded('gd'),
		'<a href="http://www.yiiframework.com/doc/api/CCaptchaAction">CCaptchaAction</a>',
		$message),
	array(
		t('yii','Ctype extension'),
		false,
		extension_loaded("ctype"),
		'<a href="http://www.yiiframework.com/doc/api/CDateFormatter">CDateFormatter</a>, <a href="http://www.yiiframework.com/doc/api/CDateFormatter">CDateTimeParser</a>, <a href="http://www.yiiframework.com/doc/api/CTextHighlighter">CTextHighlighter</a>, <a href="http://www.yiiframework.com/doc/api/CHtmlPurifier">CHtmlPurifier</a>',
		''
	)
);

function checkServerVar()
{
	$vars=array('HTTP_HOST','SERVER_NAME','SERVER_PORT','SCRIPT_NAME','SCRIPT_FILENAME','PHP_SELF','HTTP_ACCEPT','HTTP_USER_AGENT');
	$missing=array();
	foreach($vars as $var)
	{
		if(!isset($_SERVER[$var]))
			$missing[]=$var;
	}
	if(!empty($missing))
		return t('yii','$_SERVER does not have {vars}.',array('{vars}'=>implode(', ',$missing)));

	if(realpath($_SERVER["SCRIPT_FILENAME"]) !== realpath(__FILE__))
		return t('yii','$_SERVER["SCRIPT_FILENAME"] must be the same as the entry script file path.');

	if(!isset($_SERVER["REQUEST_URI"]) && isset($_SERVER["QUERY_STRING"]))
		return t('yii','Either $_SERVER["REQUEST_URI"] or $_SERVER["QUERY_STRING"] must exist.');

	if(!isset($_SERVER["PATH_INFO"]) && strpos($_SERVER["PHP_SELF"],$_SERVER["SCRIPT_NAME"]) !== 0)
		return t('yii','Unable to determine URL path info. Please make sure $_SERVER["PATH_INFO"] (or $_SERVER["PHP_SELF"] and $_SERVER["SCRIPT_NAME"]) contains proper value.');

	return '';
}

function checkGD()
{
	if(extension_loaded('gd'))
	{
		$gdinfo=gd_info();
		if($gdinfo['FreeType Support'])
			return '';
		return t('yii','GD installed<br />FreeType support not installed');
	}
	return t('yii','GD not installed');
}

function getYiiVersion()
{
	$coreFile=dirname(__FILE__).'/../framework/YiiBase.php';
	if(is_file($coreFile))
	{
		$contents=file_get_contents($coreFile);
		$matches=array();
		if(preg_match('/public static function getVersion.*?return \'(.*?)\'/ms',$contents,$matches) > 0)
			return $matches[1];
	}
	return '';
}

/**
 * Returns a localized message according to user preferred language.
 * @param string message category
 * @param string message to be translated
 * @param array parameters to be applied to the translated message
 * @return string translated message
 */
function t($category,$message,$params=array())
{
	static $messages;

	if($messages === null)
	{
		$messages=array();
		if(($lang=getPreferredLanguage()) !== false)
		{
			$file=dirname(__FILE__)."/messages/$lang/yii.php";
			if(is_file($file))
				$messages=include($file);
		}
	}

	if(empty($message))
		return $message;

	if(isset($messages[$message]) && $messages[$message] !== '')
		$message=$messages[$message];

	return $params !== array() ? strtr($message,$params) : $message;
}

function getPreferredLanguage()
{
	if(isset($_SERVER['HTTP_ACCEPT_LANGUAGE']) && ($n=preg_match_all('/([\w\-]+)\s*(;\s*q\s*=\s*(\d*\.\d*))?/',$_SERVER['HTTP_ACCEPT_LANGUAGE'],$matches)) > 0)
	{
		$languages=array();
		for($i=0; $i < $n; ++$i)
			$languages[$matches[1][$i]]=empty($matches[3][$i]) ? 1.0 : floatval($matches[3][$i]);
		arsort($languages);
		foreach($languages as $language=>$pref)
			return strtolower(str_replace('-','_',$language));
	}
	return false;
}

function getServerInfo()
{
	$info[]=isset($_SERVER['SERVER_SOFTWARE']) ? $_SERVER['SERVER_SOFTWARE'] : '';
	$info[]='<a href="http://www.yiiframework.com/">Yii Framework</a>/'.getYiiVersion();
	$info[]=@strftime('%Y-%m-%d %H:%M',time());

	return implode(' ',$info);
}

function renderFile($_file_,$_params_=array())
{
	extract($_params_);
	require($_file_);
}

$result=1;  // 1: all pass, 0: fail, -1: pass with warnings

foreach($requirements as $i=>$requirement)
{
	if($requirement[1] && !$requirement[2])
		$result=0;
	else if($result > 0 && !$requirement[1] && !$requirement[2])
		$result=-1;
	if($requirement[4] === '')
		$requirements[$i][4]='&nbsp;';
}

$lang=getPreferredLanguage();
$viewFile=dirname(__FILE__)."/views/$lang/index.php";
if(!is_file($viewFile))
	$viewFile=dirname(__FILE__).'/views/index.php';

renderFile($viewFile,array(
	'requirements'=>$requirements,
	'result'=>$result,
	'serverInfo'=>getServerInfo()));
<|MERGE_RESOLUTION|>--- conflicted
+++ resolved
@@ -79,7 +79,12 @@
 		t('yii','All <a href="http://www.yiiframework.com/doc/api/#system.db">DB-related classes</a>'),
 		t('yii','This is required if you are using PostgreSQL database.')),
 	array(
-<<<<<<< HEAD
+		t('yii','PDO Oracle extension'),
+		false,
+		extension_loaded('pdo_oci'),
+		t('yii','All <a href="http://www.yiiframework.com/doc/api/#system.db">DB-related classes</a>'),
+		t('yii','This is required if you are using Oracle database.')),
+	array(
 		t('yii','PDO MSSQL extension (pdo_dblib)'),
 		false,
 		extension_loaded('pdo_dblib'),
@@ -91,13 +96,6 @@
 		extension_loaded('pdo_sqlsrv'),
 		t('yii','All <a href="http://www.yiiframework.com/doc/api/#system.db">DB-related classes</a>'),
 		t('yii','This is required if you are using MSSQL database (with <a href="http://php.net/manual/en/book.sqlsrv.php">SQLSRV</a> <a href="http://sqlsrvphp.codeplex.com/">driver</a>).')),
-=======
-		t('yii','PDO Oracle extension'),
-		false,
-		extension_loaded('pdo_oci'),
-		t('yii','All <a href="http://www.yiiframework.com/doc/api/#system.db">DB-related classes</a>'),
-		t('yii','This is required if you are using Oracle database.')),
->>>>>>> c45143e8
 	array(
 		t('yii','Memcache extension'),
 		false,
