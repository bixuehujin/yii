--- conflicted
+++ resolved
@@ -61,7 +61,7 @@
  * <pre>
  * class Foo {
  *     / **
- *       * @var string name of foo {nillable = 1, minOccurs=0, maxOccurs = 2}
+ *       * @var string name of foo {nillable=1, minOccurs=0, maxOccurs=2}
  *       * @soap
  *       * /
  *     public $name;
@@ -91,10 +91,7 @@
  * A soap indicator must be declared in the doc comment block with the '@soap-indicator' tag.
  * Following soap indicators are currently supported:
  * <ul>
-<<<<<<< HEAD
  * <li>all - (default) allows any sorting order of child nodes</li>
-=======
->>>>>>> f8570650
  * <li>sequence - all child nodes in WSDL XML file will be expected in predefined order</li>
  * <li>choice - supplied can be either of the child elements</li>
  * </ul>
@@ -127,19 +124,19 @@
  *   * /
  * class User {
  *     / **
- *       * @var string name of User {minOccurs=1 maxOccurs = 1
+ *       * @var string User name {minOccurs=1, maxOccurs=1}
  *       * @soap
  *       * /
  *     public $name;
  *     / **
- *       * @var integer User age {nillable = 0, minOccurs = 1, maxOccurs = 1}
- * 		 * @example 35
+ *       * @var integer User age {nillable=0, minOccurs=1, maxOccurs=1}
+ *       * @example 35
  *       * @soap
  *       * /
  *     public $age;
  *     / **
- *       * @var date User's birthday {nillable = 0, minOccurs = 1, maxOccurs = 1}
- * 		 * @example 1980-05-27
+ *       * @var date User's birthday {nillable=0, minOccurs=1, maxOccurs=1}
+ *       * @example 1980-05-27
  *       * @soap
  *       * /
  *     public $date_of_birth;
@@ -148,7 +145,7 @@
  * In the example above, WSDL generator would inject under XML node <xsd:User> the code block defined by @soap-wsdl lines.
  *
  * By inserting into SOAP URL link the parameter "?makedoc", WSDL generator will output human-friendly overview of all complex data types rather than XML WSDL file.
- * Each complex type is described in a separate HTML table and recognises also the '@example' var comment block tag. See {@link buildHtmlDocs()}.
+ * Each complex type is described in a separate HTML table and recognizes also the '@example' PHPDoc tag. See {@link buildHtmlDocs()}.
  *
  * @author Qiang Xue <qiang.xue@gmail.com>
  * @package system.web.services
@@ -229,15 +226,8 @@
 		$wsdl=$this->buildDOM($serviceUrl,$encoding)->saveXML();
 
 		if(isset($_GET['makedoc']))
-		{
-<<<<<<< HEAD
 			$this->buildHtmlDocs();
-		}
-=======
-			return $this->buildHtmlDocs();
-		}
-
->>>>>>> f8570650
+
 		return $wsdl;
 	}
 
@@ -283,9 +273,9 @@
 	{
 		if(isset(self::$typeMap[$type]))
 			return self::$typeMap[$type];
-		else if(isset($this->types[$type]))
+		elseif(isset($this->types[$type]))
 			return is_array($this->types[$type]) ? 'tns:'.$type : $this->types[$type];
-		else if(($pos=strpos($type,'[]'))!==false)
+		elseif(($pos=strpos($type,'[]'))!==false)
 		{	// array of types
 			$type=substr($type,0,$pos);
 			$this->types[$type.'[]']='tns:'.$type.'Array';
@@ -295,26 +285,26 @@
 		else
 		{	// process class / complex type
 			$type=Yii::import($type,true);
-			$class = new ReflectionClass($type);
-
-			$comment = $class->getDocComment();
-			$comment = strtr($comment,array("\r\n"=>"\n","\r"=>"\n")); // make line endings consistent: win -> unix, mac -> unix
-			$comment = preg_replace('/^\s*\**(\s*?$|\s*)/m','',$comment);
+			$class=new ReflectionClass($type);
+
+			$comment=$class->getDocComment();
+			$comment=strtr($comment,array("\r\n"=>"\n","\r"=>"\n")); // make line endings consistent: win -> unix, mac -> unix
+			$comment=preg_replace('/^\s*\**(\s*?$|\s*)/m','',$comment);
 
 			// extract soap indicator flag, if defined, e.g. @soap-indicator sequence
 			// see http://www.w3schools.com/schema/schema_complex_indicators.asp
 			if(preg_match('/^@soap-indicator\s+(\w+)\s*?(.*)$/im', $comment, $matches))
 			{
-				$indicator = $matches[1];
-				$attributes = $this->getWsdlElementAttributes($matches[2]);
+				$indicator=$matches[1];
+				$attributes=$this->getWsdlElementAttributes($matches[2]);
 			}else{
-				$indicator = 'all';
-				$attributes = $this->getWsdlElementAttributes('');
+				$indicator='all';
+				$attributes=$this->getWsdlElementAttributes('');
 			}
 
-			$custom_wsdl = false;
+			$custom_wsdl=false;
 			if(preg_match_all('/^@soap-wsdl\s+(\S.*)$/im',$comment,$matches)>0)
-				$custom_wsdl = implode("\n", $matches[1]);
+				$custom_wsdl=implode("\n", $matches[1]);
 
 			$this->types[$type]=array(
 				'indicator'=>$indicator,
@@ -332,15 +322,15 @@
 				{
 					if(preg_match('/@var\s+([\w\.]+(\[\s*\])?)\s*?(.*)$/mi',$comment,$matches))
 					{
-						$attributes = $this->getWsdlElementAttributes($matches[3]);
-
-						if(preg_match('/{(.+)}/', $comment, $attr))
-							$matches[3] = str_replace($attr[0], '', $matches[3]);
-
-						// extract PHPDoc @examples
-						$example = '';
-						if(preg_match("/@example[:]?(.+)/mi", $comment, $match))
-							$example = trim($match[1]);
+						$attributes=$this->getWsdlElementAttributes($matches[3]);
+
+						if(preg_match('/{(.+)}/',$comment,$attr))
+							$matches[3]=str_replace($attr[0],'',$matches[3]);
+
+						// extract PHPDoc @example
+						$example='';
+						if(preg_match("/@example[:]?(.+)/mi",$comment,$match))
+							$example=trim($match[1]);
 
 						$this->types[$type]['properties'][$property->getName()]=array(
 							$this->processType($matches[1]),
@@ -362,22 +352,22 @@
 	* @param string $comment Extracted PHPDoc comment
 	*/
 	protected function getWsdlElementAttributes($comment) {
-		$nillable = $minOccurs = $maxOccurs = null;
-		if(preg_match('/{(.+)}/', $comment, $attr))
+		$nillable=$minOccurs=$maxOccurs=null;
+		if(preg_match('/{(.+)}/',$comment,$attr))
 		{
-			if(preg_match_all('/((\w+)\s*=\s*(\w+))/mi', $attr[1], $attr))
+			if(preg_match_all('/((\w+)\s*=\s*(\w+))/mi',$attr[1],$attr))
 			{
-				foreach($attr[2] as $id => $prop)
+				foreach($attr[2] as $id=>$prop)
 				{
-					$prop = strtolower($prop);
-					$val = strtolower($attr[3][$id]);
+					$prop=strtolower($prop);
+					$val=strtolower($attr[3][$id]);
 					if($prop=='nillable'){
 						if($val=='false' || $val=='true')
 							$nillable=$val;
 						else
 							$nillable=$val ? 'true' : 'false';
 					}elseif($prop=='minoccurs')
-						$minOccurs = intval($val);
+						$minOccurs=intval($val);
 					elseif($prop=='maxoccurs')
 						$maxOccurs=($val=='unbounded') ? 'unbounded' : intval($val);
 				}
@@ -391,7 +381,7 @@
 	}
 
 	/**
-	* Import custom XML node into WSDL document
+	* Import custom XML source node into WSDL document under specified target node
 	* @param DOMDocument $dom XML WSDL document being generated
 	* @param DOMElement $target XML node, to which will be appended $source node
 	* @param DOMNode $source Source XML node to be imported
@@ -468,9 +458,9 @@
 				$attribute->setAttribute('ref','soap-enc:arrayType');
 				$attribute->setAttribute('wsdl:arrayType',substr($xmlType,0,strlen($xmlType)-5).'[]');
 
-				$arrayType = ($dppos=strpos($xmlType,':')) !==false ? substr($xmlType,$dppos + 1) : $xmlType; // strip namespace, if any
-				$arrayType = substr($arrayType,0,-5); // strip 'Array' from name
-				$arrayType = (isset(self::$typeMap[$arrayType]) ? 'xsd:' : 'tns:') .$arrayType.'[]';
+				$arrayType=($dppos=strpos($xmlType,':')) !==false ? substr($xmlType,$dppos + 1) : $xmlType; // strip namespace, if any
+				$arrayType=substr($arrayType,0,-5); // strip 'Array' from name
+				$arrayType=(isset(self::$typeMap[$arrayType]) ? 'xsd:' : 'tns:') .$arrayType.'[]';
 				$attribute->setAttribute('wsdl:arrayType',$arrayType);
 
 				$restriction->appendChild($attribute);
@@ -515,7 +505,6 @@
 			$schema->appendChild($complexType);
 			$types->appendChild($schema);
 		}
-
 		$dom->documentElement->appendChild($types);
 	}
 
@@ -564,9 +553,9 @@
 		$operation=$dom->createElement('wsdl:operation');
 		$operation->setAttribute('name',$name);
 
-		$input = $dom->createElement('wsdl:input');
+		$input=$dom->createElement('wsdl:input');
 		$input->setAttribute('message', 'tns:'.$name.'Request');
-		$output = $dom->createElement('wsdl:output');
+		$output=$dom->createElement('wsdl:output');
 		$output->setAttribute('message', 'tns:'.$name.'Response');
 
 		$operation->appendChild($dom->createElement('wsdl:documentation',$doc));
@@ -604,14 +593,14 @@
 	{
 		$operation=$dom->createElement('wsdl:operation');
 		$operation->setAttribute('name', $name);
-		$soapOperation = $dom->createElement('soap:operation');
+		$soapOperation=$dom->createElement('soap:operation');
 		$soapOperation->setAttribute('soapAction', $this->namespace.'#'.$name);
 		$soapOperation->setAttribute('style','rpc');
 
-		$input = $dom->createElement('wsdl:input');
-		$output = $dom->createElement('wsdl:output');
-
-		$soapBody = $dom->createElement('soap:body');
+		$input=$dom->createElement('wsdl:input');
+		$output=$dom->createElement('wsdl:output');
+
+		$soapBody=$dom->createElement('soap:body');
 		$soapBody->setAttribute('use', 'encoded');
 		$soapBody->setAttribute('namespace', $this->namespace);
 		$soapBody->setAttribute('encodingStyle', 'http://schemas.xmlsoap.org/soap/encoding/');
@@ -646,68 +635,53 @@
 	}
 
 	/**
-<<<<<<< HEAD
 	* Generate human friendly HTML documentation for complex data types.
-	* This method can be invoked two ways - either by inserting URL parameter "&makedoc"
-	* into URL link, e.g. "http://www.mydomain.com/soap/createUser?makedoc", or simply by calling from another script.
+	* This method can be invoked either by inserting URL parameter "&makedoc" into URL link, e.g. "http://www.mydomain.com/soap/create?makedoc", or simply by calling from another script with argument $return=true.
 	*
-	* Each complex data type be descripbed in a separate HTML table with following columns:
-=======
-	* Generate human friendly HTML documentation for parsed SOAP service.
-	* Invokable by inserting URL parameter "&makedoc" into URL link, e.g. "http://www.mydomain.com/soap/createUser?makedoc".
-	* For all complex types will be created table with following columns:
->>>>>>> f8570650
+	* Each complex data type is described in a separate HTML table containing following columns:
 	* <ul>
 	* <li># - attribute ID</li>
 	* <li>Attribute - attribute name, e.g. firstname</li>
 	* <li>Type - attribute type, e.g. integer, date, tns:SoapPovCalculationResultArray</li>
 	* <li>Nill - true|false - whether the attribute is nillable</li>
-<<<<<<< HEAD
-	* <li>Min - minimum number of occurences</li>
-	* <li>Max - maximum number of occurences</li>
+	* <li>Min - minimum number of occurrences</li>
+	* <li>Max - maximum number of occurrences</li>
 	* <li>Description - Detailed description of the attribute.</li>
 	* <li>Example - Attribute example value if provided via PHPDoc property @example.</li>
 	* <ul>
+	*
 	* @param bool $return If true, generated HTML output will be returned rather than directly sent to output buffer
 	*/
 	public function buildHtmlDocs($return=false)
-=======
-	* <li>Min - minimum occurences</li>
-	* <li>Max - maximum occurences</li>
-	* <li>Description - Description of the attribute.</li>
-	* <li>Example - Attribute example value if provided via PHPDoc property @example.</li>
-	* <ul>
-	*/
-	protected function buildHtmlDocs()
->>>>>>> f8570650
-	{
-		$html = '<html><head>';
-		$html .= '<meta http-equiv="Content-Type" content="text/html; charset=utf-8" />';
-		$html .= '<style type="text/css">
+	{
+		$html='<html><head>';
+		$html.='<meta http-equiv="Content-Type" content="text/html; charset=utf-8" />';
+		$html.='<style type="text/css">
 table{border-collapse: collapse;background-color: #DDDDDD;}
 tr{background-color: #FFFFFF;}
 th{background-color: #EEEEEE;}
 th, td{font-size: 12px;font-family: courier;padding: 3px;}
 </style>';
-		$html .= '</head><body>';
-		$html .= '<h2>WSDL documentation for service '.$this->serviceName.'</h2>';
-		$html .= '<p>Generated on '.date('d.m.Y H:i:s').'</p>';
-		$html .= '<table border="0" cellspacing="1" cellpadding="1">';
-		$html .= '<tr><td>';
-<<<<<<< HEAD
-		if(!empty($this->types)){
-			foreach($this->types as $object => $options){
+		$html.='</head><body>';
+		$html.='<h2>WSDL documentation for service '.$this->serviceName.'</h2>';
+		$html.='<p>Generated on '.date('d.m.Y H:i:s').'</p>';
+		$html.='<table border="0" cellspacing="1" cellpadding="1">';
+		$html.='<tr><td>';
+
+		if(!empty($this->types))
+		{
+			foreach($this->types as $object=>$options){
 				if(!is_array($options) || empty($options) || !is_array($options['properties']) || empty($options['properties'])){
 					continue;
 				}
-				$params = $options['properties'];
-				$html .= "\n\n<h3>Object: {$object}</h3>";
-				$html .= '<table border="1" cellspacing="1" cellpadding="1">';
-				$html .= '<tr><th>#</th><th>Attribute</th><th>Type</th><th>Nill</th><th>Min</th><th>Max</th><th>Description</th><th>Example</th></tr>';
-				$c = 0;
-				foreach($params as $param => $prop){
+				$params=$options['properties'];
+				$html.="\n\n<h3>Object: {$object}</h3>";
+				$html.='<table border="1" cellspacing="1" cellpadding="1">';
+				$html.='<tr><th>#</th><th>Attribute</th><th>Type</th><th>Nill</th><th>Min</th><th>Max</th><th>Description</th><th>Example</th></tr>';
+				$c=0;
+				foreach($params as $param=>$prop){
 					++$c;
-					$html .= "\n<tr>"
+					$html.="\n<tr>"
 								."\n\t<td>{$c}</td>"
 								."\n\t<td>{$param}</td>"
 								."\n\t<td>".(str_replace('xsd:','',$prop[0]))."</td>"
@@ -718,44 +692,18 @@
 								."\n\t<td>".(trim($prop[5])=='' ? '&nbsp;' : $prop[5])."</td>"
 							."\n</tr>";
 				}
-				$html .= "\n</table><br/>";
+				$html.="\n</table><br/>";
 			}
-		}else{
-			$html .= 'No complex data type found!';
 		}
-		$html .= '</td></tr></table></body></html>';
-		if($return){
+		else
+			$html.='No complex data type found!';
+
+		$html.='</td></tr></table></body></html>';
+
+		if($return)
 			return $html;
-		}
+
 		echo $html;
 		Yii::app()->end(); // end the app to avoid conflict with text/xml header
-=======
-		foreach($this->types as $object => $options){
-			if(!is_array($options) || empty($options) || !is_array($options['properties']) || empty($options['properties'])){
-				continue;
-			}
-			$params = $options['properties'];
-			$html .= "\n\n<h3>Object: {$object}</h3>";
-			$html .= '<table border="1" cellspacing="1" cellpadding="1">';
-			$html .= '<tr><th>#</th><th>Attribute</th><th>Type</th><th>Nill</th><th>Min</th><th>Max</th><th>Description</th><th>Example</th></tr>';
-			$c = 0;
-			foreach($params as $param => $prop){
-				++$c;
-				$html .= "\n<tr>"
-							."\n\t<td>{$c}</td>"
-							."\n\t<td>{$param}</td>"
-							."\n\t<td>".(str_replace('xsd:','',$prop[0]))."</td>"
-							."\n\t<td>".$prop[2]."</td>"
-							."\n\t<td>".($prop[3]==null ? '&nbsp;' : $prop[3])."</td>"
-							."\n\t<td>".($prop[4]==null ? '&nbsp;' : $prop[4])."</td>"
-							."\n\t<td>{$prop[1]}</td>"
-							."\n\t<td>".(trim($prop[5])=='' ? '&nbsp;' : $prop[5])."</td>"
-						."\n</tr>";
-			}
-			$html .= "\n</table><br/>";
-		}
-		$html .= '</td></tr></table></body></html>';
-		return $html;
->>>>>>> f8570650
 	}
 }