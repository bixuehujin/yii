--- conflicted
+++ resolved
@@ -55,11 +55,7 @@
 	public function init()
 	{
 		if(Yii::app()->{$this->connectionId}===null)
-<<<<<<< HEAD
-			throw new CHttpException(500,'An active database connection is required to run this generator.');
-=======
 			throw new CHttpException(500,'A valid database connection is required to run this generator.');
->>>>>>> 910e950b
 		$this->tablePrefix=Yii::app()->{$this->connectionId}->tablePrefix;
 		parent::init();
 	}
@@ -405,11 +401,7 @@
 	{
 		if(Yii::app()->hasComponent($this->connectionId)===false || !(Yii::app()->getComponent($this->connectionId) instanceof CDbConnection))
 		{
-<<<<<<< HEAD
-			$this->addError('connectionId','An active database connection is required to run this generator.');
-=======
 			$this->addError('connectionId','A valid database connection is required to run this generator.');
->>>>>>> 910e950b
 		}
 	}
 }