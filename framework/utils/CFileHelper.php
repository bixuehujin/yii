--- conflicted
+++ resolved
@@ -56,11 +56,7 @@
 		$level=-1;
 		extract($options);
 		if(!is_dir($dst))
-<<<<<<< HEAD
-			self::mkdir($dst, self::getModeFromOptions($options), true);
-=======
 			self::mkdir($dst, $options, true);
->>>>>>> 2888b095
 
 		self::copyDirectoryRecursive($src,$dst,'',$fileTypes,$exclude,$level,$options);
 	}
@@ -117,11 +113,7 @@
 	protected static function copyDirectoryRecursive($src,$dst,$base,$fileTypes,$exclude,$level,$options)
 	{
 		if(!is_dir($dst))
-<<<<<<< HEAD
-			self::mkdir($dst, self::getModeFromOptions($options), false);
-=======
 			self::mkdir($dst, $options, false);
->>>>>>> 2888b095
 
 		$folder=opendir($src);
 		while(($file=readdir($folder))!==false)
@@ -273,30 +265,16 @@
 	}
 
 	/**
-<<<<<<< HEAD
-	 * Creates directory for $dst path with $mode and $recursive creation is allowed.
-	 * For concurrent compatibility chmod is used instead of mkdir's $mode.
-	 *
-	 * @static
-	 * @param string $dst path to be created
-	 * @param integer $mode access bitmask
-=======
 	 * Shared environment safe version of mkdir. Supports recursive creation.
 	 * For avoidance of umask side-effects chmod is used.
 	 *
 	 * @static
 	 * @param string $dst path to be created
 	 * @param array $options newDirMode element used, must contain access bitmask.
->>>>>>> 2888b095
 	 * @param boolean $recursive
 	 * @return boolean result of mkdir
 	 * @see mkdir
 	 */
-<<<<<<< HEAD
-	private static function mkdir($dst, $mode, $recursive)
-	{
-		$res = mkdir($dst, $mode, $recursive);
-=======
 	private static function mkdir($dst, array $options, $recursive)
 	{
 		$prevDir = dirname($dst);
@@ -304,23 +282,8 @@
 
 		$mode = isset($options['newDirMode']) ? $options['newDirMode'] : 0777;
 		$res = mkdir($dst, $mode);
->>>>>>> 2888b095
 		chmod($dst, $mode);
 		return $res;
 	}
 
-<<<<<<< HEAD
-	/**
-	 * Returns dir access mode from options, if set, or default value (0777).
-	 * @static
-	 * @param array $options
-	 * @return integer
-	 */
-	private static function getModeFromOptions(array $options)
-	{
-		return isset($options['newDirMode']) ? $options['newDirMode'] : 0777;
-	}
-
-=======
->>>>>>> 2888b095
 }