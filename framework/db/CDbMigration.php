<?php
/**
 * CDbMigration class file.
 *
 * @author Qiang Xue <qiang.xue@gmail.com>
 * @link http://www.yiiframework.com/
 * @copyright 2008-2013 Yii Software LLC
 * @license http://www.yiiframework.com/license/
 */

/**
 * CDbMigration is the base class for representing a database migration.
 *
 * CDbMigration is designed to be used together with the "yiic migrate" command.
 *
 * Each child class of CDbMigration represents an individual database migration which
 * is identified by the child class name.
 *
 * Within each migration, the {@link up} method contains the logic for "upgrading"
 * the database used in an application; while the {@link down} method contains "downgrading"
 * logic. The "yiic migrate" command manages all available migrations in an application.
 *
 * CDbMigration provides a set of convenient methods for manipulating database data and schema.
 * For example, the {@link insert} method can be used to easily insert a row of data into
 * a database table; the {@link createTable} method can be used to create a database table.
 * Compared with the same methods in {@link CDbCommand}, these methods will display extra
 * information showing the method parameters and execution time, which may be useful when
 * applying migrations.
 *
 * @property CDbConnection $dbConnection The currently active database connection.
 *
 * @author Qiang Xue <qiang.xue@gmail.com>
 * @package system.db
 * @since 1.1.6
 */
abstract class CDbMigration extends CComponent
{
	private $_db;

	/**
	 * This method contains the logic to be executed when applying this migration.
	 * Child classes may implement this method to provide actual migration logic.
	 * @return boolean
	 */
	public function up()
	{
		$transaction=$this->getDbConnection()->beginTransaction();
		try
		{
			if($this->safeUp()===false)
			{
				$transaction->rollback();
				return false;
			}
			$transaction->commit();
		}
		catch(Exception $e)
		{
			echo "Exception: ".$e->getMessage().' ('.$e->getFile().':'.$e->getLine().")\n";
			echo $e->getTraceAsString()."\n";
			$transaction->rollback();
			return false;
		}
	}

	/**
	 * This method contains the logic to be executed when removing this migration.
	 * The default implementation throws an exception indicating the migration cannot be removed.
	 * Child classes may override this method if the corresponding migrations can be removed.
	 * @return boolean
	 */
	public function down()
	{
		$transaction=$this->getDbConnection()->beginTransaction();
		try
		{
			if($this->safeDown()===false)
			{
				$transaction->rollback();
				return false;
			}
			$transaction->commit();
		}
		catch(Exception $e)
		{
			echo "Exception: ".$e->getMessage().' ('.$e->getFile().':'.$e->getLine().")\n";
			echo $e->getTraceAsString()."\n";
			$transaction->rollback();
			return false;
		}
	}

	/**
	 * This method contains the logic to be executed when applying this migration.
	 * This method differs from {@link up} in that the DB logic implemented here will
	 * be enclosed within a DB transaction.
	 * Child classes may implement this method instead of {@link up} if the DB logic
	 * needs to be within a transaction.
	 * @return boolean
	 * @since 1.1.7
	 */
	public function safeUp()
	{
	}

	/**
	 * This method contains the logic to be executed when removing this migration.
	 * This method differs from {@link down} in that the DB logic implemented here will
	 * be enclosed within a DB transaction.
	 * Child classes may implement this method instead of {@link up} if the DB logic
	 * needs to be within a transaction.
	 * @return boolean
	 * @since 1.1.7
	 */
	public function safeDown()
	{
	}

	/**
	 * Returns the currently active database connection.
	 * By default, the 'db' application component will be returned and activated.
	 * You can call {@link setDbConnection} to switch to a different database connection.
	 * Methods such as {@link insert}, {@link createTable} will use this database connection
	 * to perform DB queries.
	 * @return CDbConnection the currently active database connection
	 */
	public function getDbConnection()
	{
		if($this->_db===null)
		{
			$this->_db=Yii::app()->getComponent('db');
			if(!$this->_db instanceof CDbConnection)
				throw new CException(Yii::t('yii', 'The "db" application component must be configured to be a CDbConnection object.'));
		}
		return $this->_db;
	}

	/**
	 * Sets the currently active database connection.
	 * The database connection will be used by the methods such as {@link insert}, {@link createTable}.
	 * @param CDbConnection $db the database connection component
	 */
	public function setDbConnection($db)
	{
		$this->_db=$db;
	}

	/**
	 * Executes a SQL statement.
	 * This method executes the specified SQL statement using {@link dbConnection}.
	 * @param string $sql the SQL statement to be executed
	 * @param array $params input parameters (name=>value) for the SQL execution. See {@link CDbCommand::execute} for more details.
	 * @since 1.1.7
	 */
	public function execute($sql, $params=array())
	{
		echo "    > execute SQL: $sql ...";
		$time=microtime(true);
		$this->getDbConnection()->createCommand($sql)->execute($params);
		echo " done (time: ".sprintf('%.3f', microtime(true)-$time)."s)\n";
	}

	/**
	 * Creates and executes an INSERT SQL statement.
	 * The method will properly escape the column names, and bind the values to be inserted.
	 * @param string $table the table that new rows will be inserted into.
	 * @param array $columns the column data (name=>value) to be inserted into the table.
	 */
	public function insert($table, $columns)
	{
		echo "    > insert into $table ...";
		$time=microtime(true);
		$this->getDbConnection()->createCommand()->insert($table, $columns);
		echo " done (time: ".sprintf('%.3f', microtime(true)-$time)."s)\n";
	}

	/**
	 * Creates and executes an UPDATE SQL statement.
	 * The method will properly escape the column names and bind the values to be updated.
	 * @param string $table the table to be updated.
	 * @param array $columns the column data (name=>value) to be updated.
	 * @param mixed $conditions the conditions that will be put in the WHERE part. Please
	 * refer to {@link CDbCommand::where} on how to specify conditions.
	 * @param array $params the parameters to be bound to the query.
	 */
	public function update($table, $columns, $conditions='', $params=array())
	{
		echo "    > update $table ...";
		$time=microtime(true);
		$this->getDbConnection()->createCommand()->update($table, $columns, $conditions, $params);
		echo " done (time: ".sprintf('%.3f', microtime(true)-$time)."s)\n";
	}

	/**
	 * Creates and executes a DELETE SQL statement.
	 * @param string $table the table where the data will be deleted from.
	 * @param mixed $conditions the conditions that will be put in the WHERE part. Please
	 * refer to {@link CDbCommand::where} on how to specify conditions.
	 * @param array $params the parameters to be bound to the query.
	 */
	public function delete($table, $conditions='', $params=array())
	{
		echo "    > delete from $table ...";
		$time=microtime(true);
		$this->getDbConnection()->createCommand()->delete($table, $conditions, $params);
		echo " done (time: ".sprintf('%.3f', microtime(true)-$time)."s)\n";
	}

	/**
	 * Builds and executes a SQL statement for creating a new DB table.
	 *
	 * The columns in the new  table should be specified as name-definition pairs (e.g. 'name'=>'string'),
	 * where name stands for a column name which will be properly quoted by the method, and definition
	 * stands for the column type which can contain an abstract DB type.
	 * The {@link getColumnType} method will be invoked to convert any abstract type into a physical one.
	 *
	 * If a column is specified with definition only (e.g. 'PRIMARY KEY (name, type)'), it will be directly
	 * inserted into the generated SQL.
	 *
	 * @param string $table the name of the table to be created. The name will be properly quoted by the method.
	 * @param array $columns the columns (name=>definition) in the new table.
	 * @param string $options additional SQL fragment that will be appended to the generated SQL.
	 */
	public function createTable($table, $columns, $options=null)
	{
		echo "    > create table $table ...";
		$time=microtime(true);
		$this->getDbConnection()->createCommand()->createTable($table, $columns, $options);
		echo " done (time: ".sprintf('%.3f', microtime(true)-$time)."s)\n";
	}

	/**
	 * Builds and executes a SQL statement for renaming a DB table.
	 * @param string $table the table to be renamed. The name will be properly quoted by the method.
	 * @param string $newName the new table name. The name will be properly quoted by the method.
	 */
	public function renameTable($table, $newName)
	{
		echo "    > rename table $table to $newName ...";
		$time=microtime(true);
		$this->getDbConnection()->createCommand()->renameTable($table, $newName);
		echo " done (time: ".sprintf('%.3f', microtime(true)-$time)."s)\n";
	}

	/**
	 * Builds and executes a SQL statement for dropping a DB table.
	 * @param string $table the table to be dropped. The name will be properly quoted by the method.
	 */
	public function dropTable($table)
	{
		echo "    > drop table $table ...";
		$time=microtime(true);
		$this->getDbConnection()->createCommand()->dropTable($table);
		echo " done (time: ".sprintf('%.3f', microtime(true)-$time)."s)\n";
	}

	/**
	 * Builds and executes a SQL statement for truncating a DB table.
	 * @param string $table the table to be truncated. The name will be properly quoted by the method.
	 */
	public function truncateTable($table)
	{
		echo "    > truncate table $table ...";
		$time=microtime(true);
		$this->getDbConnection()->createCommand()->truncateTable($table);
		echo " done (time: ".sprintf('%.3f', microtime(true)-$time)."s)\n";
	}

	/**
	 * Builds and executes a SQL statement for adding a new DB column.
	 * @param string $table the table that the new column will be added to. The table name will be properly quoted by the method.
	 * @param string $column the name of the new column. The name will be properly quoted by the method.
	 * @param string $type the column type. The {@link getColumnType} method will be invoked to convert abstract column type (if any)
	 * into the physical one. Anything that is not recognized as abstract type will be kept in the generated SQL.
	 * For example, 'string' will be turned into 'varchar(255)', while 'string not null' will become 'varchar(255) not null'.
	 */
	public function addColumn($table, $column, $type)
	{
		echo "    > add column $column $type to table $table ...";
		$time=microtime(true);
		$this->getDbConnection()->createCommand()->addColumn($table, $column, $type);
		echo " done (time: ".sprintf('%.3f', microtime(true)-$time)."s)\n";
	}

	/**
	 * Builds and executes a SQL statement for dropping a DB column.
	 * @param string $table the table whose column is to be dropped. The name will be properly quoted by the method.
	 * @param string $column the name of the column to be dropped. The name will be properly quoted by the method.
	 */
	public function dropColumn($table, $column)
	{
		echo "    > drop column $column from table $table ...";
		$time=microtime(true);
		$this->getDbConnection()->createCommand()->dropColumn($table, $column);
		echo " done (time: ".sprintf('%.3f', microtime(true)-$time)."s)\n";
	}

	/**
	 * Builds and executes a SQL statement for renaming a column.
	 * @param string $table the table whose column is to be renamed. The name will be properly quoted by the method.
	 * @param string $name the old name of the column. The name will be properly quoted by the method.
	 * @param string $newName the new name of the column. The name will be properly quoted by the method.
	 */
	public function renameColumn($table, $name, $newName)
	{
		echo "    > rename column $name in table $table to $newName ...";
		$time=microtime(true);
		$this->getDbConnection()->createCommand()->renameColumn($table, $name, $newName);
		echo " done (time: ".sprintf('%.3f', microtime(true)-$time)."s)\n";
	}

	/**
	 * Builds and executes a SQL statement for changing the definition of a column.
	 * @param string $table the table whose column is to be changed. The table name will be properly quoted by the method.
	 * @param string $column the name of the column to be changed. The name will be properly quoted by the method.
	 * @param string $type the new column type. The {@link getColumnType} method will be invoked to convert abstract column type (if any)
	 * into the physical one. Anything that is not recognized as abstract type will be kept in the generated SQL.
	 * For example, 'string' will be turned into 'varchar(255)', while 'string not null' will become 'varchar(255) not null'.
	 */
	public function alterColumn($table, $column, $type)
	{
		echo "    > alter column $column in table $table to $type ...";
		$time=microtime(true);
		$this->getDbConnection()->createCommand()->alterColumn($table, $column, $type);
		echo " done (time: ".sprintf('%.3f', microtime(true)-$time)."s)\n";
	}

	/**
	 * Builds a SQL statement for adding a foreign key constraint to an existing table.
	 * The method will properly quote the table and column names.
	 * @param string $name the name of the foreign key constraint.
	 * @param string $table the table that the foreign key constraint will be added to.
	 * @param string $columns the name of the column to that the constraint will be added on. If there are multiple columns, separate them with commas.
	 * @param string $refTable the table that the foreign key references to.
	 * @param string $refColumns the name of the column that the foreign key references to. If there are multiple columns, separate them with commas.
	 * @param string $delete the ON DELETE option. Most DBMS support these options: RESTRICT, CASCADE, NO ACTION, SET DEFAULT, SET NULL
	 * @param string $update the ON UPDATE option. Most DBMS support these options: RESTRICT, CASCADE, NO ACTION, SET DEFAULT, SET NULL
	 */
	public function addForeignKey($name, $table, $columns, $refTable, $refColumns, $delete=null, $update=null)
	{
		echo "    > add foreign key $name: $table ($columns) references $refTable ($refColumns) ...";
		$time=microtime(true);
		$this->getDbConnection()->createCommand()->addForeignKey($name, $table, $columns, $refTable, $refColumns, $delete, $update);
		echo " done (time: ".sprintf('%.3f', microtime(true)-$time)."s)\n";
	}

	/**
	 * Builds a SQL statement for dropping a foreign key constraint.
	 * @param string $name the name of the foreign key constraint to be dropped. The name will be properly quoted by the method.
	 * @param string $table the table whose foreign is to be dropped. The name will be properly quoted by the method.
	 */
	public function dropForeignKey($name, $table)
	{
		echo "    > drop foreign key $name from table $table ...";
		$time=microtime(true);
		$this->getDbConnection()->createCommand()->dropForeignKey($name, $table);
		echo " done (time: ".sprintf('%.3f', microtime(true)-$time)."s)\n";
	}

	/**
	 * Builds and executes a SQL statement for creating a new index.
	 * @param string $name the name of the index. The name will be properly quoted by the method.
	 * @param string $table the table that the new index will be created for. The table name will be properly quoted by the method.
	 * @param string $column the column(s) that should be included in the index. If there are multiple columns, please separate them
	 * by commas. The column names will be properly quoted by the method.
	 * @param boolean $unique whether to add UNIQUE constraint on the created index.
	 */
	public function createIndex($name, $table, $column, $unique=false)
	{
		echo "    > create".($unique ? ' unique':'')." index $name on $table ($column) ...";
		$time=microtime(true);
		$this->getDbConnection()->createCommand()->createIndex($name, $table, $column, $unique);
		echo " done (time: ".sprintf('%.3f', microtime(true)-$time)."s)\n";
	}

	/**
	 * Builds and executes a SQL statement for dropping an index.
	 * @param string $name the name of the index to be dropped. The name will be properly quoted by the method.
	 * @param string $table the table whose index is to be dropped. The name will be properly quoted by the method.
	 */
	public function dropIndex($name, $table)
	{
		echo "    > drop index $name ...";
		$time=microtime(true);
		$this->getDbConnection()->createCommand()->dropIndex($name, $table);
		echo " done (time: ".sprintf('%.3f', microtime(true)-$time)."s)\n";
	}

	/**
	 * Refreshed schema cache for a table
	 * @param string $table name of the table to refresh
	 * @since 1.1.9
	 */
	public function refreshTableSchema($table)
	{
		echo "    > refresh table $table schema cache ...";
		$time=microtime(true);
		$this->getDbConnection()->getSchema()->getTable($table,true);
		echo " done (time: ".sprintf('%.3f', microtime(true)-$time)."s)\n";
	}

	/**
	 * Builds and executes a SQL statement for creating a primary key, supports composite primary keys.
	 * @param string $name name of the primary key constraint to add
	 * @param string $table name of the table to add primary key to
	 * @param string $columns name of the column to utilise as primary key. If there are multiple columns, separate them with commas.
	 * @since 1.1.13
	 */
	public function addPrimaryKey($name,$table,$columns)
	{
		echo "    > alter table $table add constraint $name primary key ($columns) ...";
		$time=microtime(true);
		$this->getDbConnection()->createCommand()->addPrimaryKey($name,$table,$columns);
		echo " done (time: ".sprintf('%.3f', microtime(true)-$time)."s)\n";
	}

	/**
	 * Builds and executes a SQL statement for removing a primary key, supports composite primary keys.
	 * @param string $name name of the constraint to remove
	 * @param string $table name of the table to remove primary key from
	 * @since 1.1.13
	 */
	public function dropPrimaryKey($name,$table)
	{
<<<<<<< HEAD
		echo "    > alter table $table drop constraint $name primary key ...";
=======
		echo "    > alter table $table drop primary key $name  ";
>>>>>>> 6523f4cf
		$time=microtime(true);
		$this->getDbConnection()->createCommand()->dropPrimaryKey($name,$table);
		echo " done (time: ".sprintf('%.3f', microtime(true)-$time)."s)\n";
	}
}<|MERGE_RESOLUTION|>--- conflicted
+++ resolved
@@ -422,11 +422,7 @@
 	 */
 	public function dropPrimaryKey($name,$table)
 	{
-<<<<<<< HEAD
-		echo "    > alter table $table drop constraint $name primary key ...";
-=======
-		echo "    > alter table $table drop primary key $name  ";
->>>>>>> 6523f4cf
+		echo "    > alter table $table drop primary key $name ...";
 		$time=microtime(true);
 		$this->getDbConnection()->createCommand()->dropPrimaryKey($name,$table);
 		echo " done (time: ".sprintf('%.3f', microtime(true)-$time)."s)\n";
