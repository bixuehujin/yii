<?php
/**
 * CDetailView class file.
 *
 * @author Qiang Xue <qiang.xue@gmail.com>
 * @link http://www.yiiframework.com/
 * @copyright 2008-2013 Yii Software LLC
 * @license http://www.yiiframework.com/license/
 */

/**
 * CDetailView displays the detail of a single data model.
 *
 * CDetailView is best used for displaying a model in a regular format (e.g. each model attribute
 * is displayed as a row in a table.) The model can be either an instance of {@link CModel}
 * or an associative array.
 *
 * CDetailView uses the {@link attributes} property to determines which model attributes
 * should be displayed and how they should be formatted.
 *
 * A typical usage of CDetailView is as follows:
 * <pre>
 * $this->widget('zii.widgets.CDetailView', array(
 *     'data'=>$model,
 *     'attributes'=>array(
 *         'title',             // title attribute (in plain text)
 *         'owner.name',        // an attribute of the related object "owner"
 *         'description:html',  // description attribute in HTML
 *         array(               // related city displayed as a link
 *             'label'=>'City',
 *             'type'=>'raw',
 *             'value'=>CHtml::link(CHtml::encode($model->city->name),
 *                                  array('city/view','id'=>$model->city->id)),
 *         ),
 *     ),
 * ));
 * </pre>
 *
 * @property CFormatter $formatter The formatter instance. Defaults to the 'format' application component.
 *
 * @author Qiang Xue <qiang.xue@gmail.com>
 * @package zii.widgets
 * @since 1.1
 */
class CDetailView extends CWidget
{
	private $_formatter;

	/**
	 * @var mixed the data model whose details are to be displayed. This can be either a {@link CModel} instance
	 * (e.g. a {@link CActiveRecord} object or a {@link CFormModel} object) or an associative array.
	 */
	public $data;
	/**
	 * @var array a list of attributes to be displayed in the detail view. Each array element
	 * represents the specification for displaying one particular attribute.
	 *
	 * An attribute can be specified as a string in the format of "Name:Type:Label".
	 * Both "Type" and "Label" are optional.
	 *
	 * "Name" refers to the attribute name. It can be either a property (e.g. "title") or a sub-property (e.g. "owner.username").
	 *
	 * "Label" represents the label for the attribute display. If it is not given, "Name" will be used to generate the appropriate label.
	 *
	 * "Type" represents the type of the attribute. It determines how the attribute value should be formatted and displayed.
	 * It is defaulted to be 'text'.
	 * "Type" should be recognizable by the {@link formatter}. In particular, if "Type" is "xyz", then the "formatXyz" method
	 * of {@link formatter} will be invoked to format the attribute value for display. By default when {@link CFormatter} is used,
	 * these "Type" values are valid: raw, text, ntext, html, date, time, datetime, boolean, number, email, image, url.
	 * For more details about these types, please refer to {@link CFormatter}.
	 *
	 * An attribute can also be specified in terms of an array with the following elements:
	 * <ul>
	 * <li>label: the label associated with the attribute. If this is not specified, the following "name" element
	 * will be used to generate an appropriate label.</li>
	 * <li>name: the name of the attribute. This can be either a property or a sub-property of the model.
	 * If the below "value" element is specified, this will be ignored.</li>
	 * <li>value: the value to be displayed. If this is not specified, the above "name" element will be used
	 * to retrieve the corresponding attribute value for display. Note that this value will be formatted according
	 * to the "type" option as described below. Callables and anonymous functions (PHP 5.3+ only) could be
	 * used for calculating value since 1.1.13. Your callback should be able to receive single parameter, the data
	 * object of the detail view.</li>
	 * <li>type: the type of the attribute that determines how the attribute value would be formatted.
	 * Please see above for possible values.
	 * <li>cssClass: the CSS class to be used for this item. This option is available since version 1.1.3.</li>
	 * <li>template: the template used to render the attribute. If this is not specified, {@link itemTemplate}
	 * will be used instead. For more details on how to set this option, please refer to {@link itemTemplate}.
	 * This option is available since version 1.1.1.</li>
	 * <li>visible: whether the attribute is visible. If set to <code>false</code>, the table row for the attribute will not be rendered.
	 * This option is available since version 1.1.5.</li>
	 * </ul>
	 */
	public $attributes;
	/**
	 * @var string the text to be displayed when an attribute value is null. Defaults to "Not set".
	 */
	public $nullDisplay;
	/**
	 * @var string the name of the tag for rendering the detail view. Defaults to 'table'.
	 * If set to null, no tag will be rendered.
	 * @see itemTemplate
	 */
	public $tagName='table';
	/**
	 * @var string the template used to render a single attribute. Defaults to a table row.
	 * These tokens are recognized: "{class}", "{label}" and "{value}". They will be replaced
	 * with the CSS class name for the item, the label and the attribute value, respectively.
	 * @see itemCssClass
	 */
	public $itemTemplate="<tr class=\"{class}\"><th>{label}</th><td>{value}</td></tr>\n";
	/**
	 * @var array the CSS class names for the items displaying attribute values. If multiple CSS class names are given,
	 * they will be assigned to the items sequentially and repeatedly.
	 * Defaults to <code>array('odd', 'even')</code>.
	 */
	public $itemCssClass=array('odd','even');
	/**
	 * @var array the HTML options used for {@link tagName}
	 */
	public $htmlOptions=array('class'=>'detail-view');
	/**
	 * @var string the base script URL for all detail view resources (e.g. javascript, CSS file, images).
	 * Defaults to null, meaning using the integrated detail view resources (which are published as assets).
	 */
	public $baseScriptUrl;
	/**
	 * @var string the URL of the CSS file used by this detail view. Defaults to null, meaning using the integrated
	 * CSS file. If this is set false, you are responsible to explicitly include the necessary CSS file in your page.
	 */
	public $cssFile;

	/**
	 * Initializes the detail view.
	 * This method will initialize required property values.
	 */
	public function init()
	{
		if($this->data===null)
			throw new CException(Yii::t('zii','Please specify the "data" property.'));
		if($this->attributes===null)
		{
			if($this->data instanceof CModel)
				$this->attributes=$this->data->attributeNames();
			elseif(is_array($this->data))
				$this->attributes=array_keys($this->data);
			else
				throw new CException(Yii::t('zii','Please specify the "attributes" property.'));
		}
		if($this->nullDisplay===null)
			$this->nullDisplay='<span class="null">'.Yii::t('zii','Not set').'</span>';
		$this->htmlOptions['id']=$this->getId();

		if($this->baseScriptUrl===null)
			$this->baseScriptUrl=Yii::app()->getAssetManager()->publish(Yii::getPathOfAlias('zii.widgets.assets')).'/detailview';

		if($this->cssFile!==false)
		{
			if($this->cssFile===null)
				$this->cssFile=$this->baseScriptUrl.'/styles.css';
			Yii::app()->getClientScript()->registerCssFile($this->cssFile);
		}
	}

	/**
	 * Renders the detail view.
	 * This is the main entry of the whole detail view rendering.
	 */
	public function run()
	{
		$formatter=$this->getFormatter();
		if ($this->tagName!==null)
			echo CHtml::openTag($this->tagName,$this->htmlOptions);

		$i=0;
		$n=is_array($this->itemCssClass) ? count($this->itemCssClass) : 0;

		foreach($this->attributes as $attribute)
		{
			if(is_string($attribute))
			{
				if(!preg_match('/^([\w\.]+)(:(\w*))?(:(.*))?$/',$attribute,$matches))
					throw new CException(Yii::t('zii','The attribute must be specified in the format of "Name:Type:Label", where "Type" and "Label" are optional.'));
				$attribute=array(
					'name'=>$matches[1],
					'type'=>isset($matches[3]) ? $matches[3] : 'text',
				);
				if(isset($matches[5]))
					$attribute['label']=$matches[5];
			}

			if(isset($attribute['visible']) && !$attribute['visible'])
				continue;

			$tr=array('{label}'=>'', '{class}'=>$n ? $this->itemCssClass[$i%$n] : '');
			if(isset($attribute['cssClass']))
				$tr['{class}']=$attribute['cssClass'].' '.($n ? $tr['{class}'] : '');

			if(isset($attribute['label']))
				$tr['{label}']=$attribute['label'];
			elseif(isset($attribute['name']))
			{
				if($this->data instanceof CModel)
					$tr['{label}']=$this->data->getAttributeLabel($attribute['name']);
				else
					$tr['{label}']=ucwords(trim(strtolower(str_replace(array('-','_','.'),' ',preg_replace('/(?<![A-Z])[A-Z]/', ' \0', $attribute['name'])))));
			}

			if(!isset($attribute['type']))
				$attribute['type']='text';
			if(isset($attribute['value']))
<<<<<<< HEAD
				$value=is_string($attribute['value']) ? $attribute['value'] : call_user_func($attribute['value'],$this->data);
			else if(isset($attribute['name']))
=======
				$value=$attribute['value'];
			elseif(isset($attribute['name']))
>>>>>>> 60b7f282
				$value=CHtml::value($this->data,$attribute['name']);
			else
				$value=null;

			$tr['{value}']=$value===null ? $this->nullDisplay : $formatter->format($value,$attribute['type']);

			$this->renderItem($attribute, $tr);

			$i++;
		}

		if ($this->tagName!==null)
			echo CHtml::closeTag($this->tagName);
	}

	/**
	 * This method is used by run() to render item row
	 *
	 * @param array $options config options for this item/attribute from {@link attributes}
	 * @param string $templateData data that will be inserted into {@link itemTemplate}
	 * @since 1.1.11
	 */
	protected function renderItem($options,$templateData)
	{
		echo strtr(isset($options['template']) ? $options['template'] : $this->itemTemplate,$templateData);
	}

	/**
	 * @return CFormatter the formatter instance. Defaults to the 'format' application component.
	 */
	public function getFormatter()
	{
		if($this->_formatter===null)
			$this->_formatter=Yii::app()->format;
		return $this->_formatter;
	}

	/**
	 * @param CFormatter $value the formatter instance
	 */
	public function setFormatter($value)
	{
		$this->_formatter=$value;
	}
}<|MERGE_RESOLUTION|>--- conflicted
+++ resolved
@@ -77,9 +77,7 @@
 	 * If the below "value" element is specified, this will be ignored.</li>
 	 * <li>value: the value to be displayed. If this is not specified, the above "name" element will be used
 	 * to retrieve the corresponding attribute value for display. Note that this value will be formatted according
-	 * to the "type" option as described below. Callables and anonymous functions (PHP 5.3+ only) could be
-	 * used for calculating value since 1.1.13. Your callback should be able to receive single parameter, the data
-	 * object of the detail view.</li>
+	 * to the "type" option as described below.</li>
 	 * <li>type: the type of the attribute that determines how the attribute value would be formatted.
 	 * Please see above for possible values.
 	 * <li>cssClass: the CSS class to be used for this item. This option is available since version 1.1.3.</li>
@@ -208,13 +206,8 @@
 			if(!isset($attribute['type']))
 				$attribute['type']='text';
 			if(isset($attribute['value']))
-<<<<<<< HEAD
 				$value=is_string($attribute['value']) ? $attribute['value'] : call_user_func($attribute['value'],$this->data);
-			else if(isset($attribute['name']))
-=======
-				$value=$attribute['value'];
 			elseif(isset($attribute['name']))
->>>>>>> 60b7f282
 				$value=CHtml::value($this->data,$attribute['name']);
 			else
 				$value=null;
